--- conflicted
+++ resolved
@@ -103,27 +103,11 @@
                 this.compositeContinuationToken = await StandByFeedContinuationToken.CreateAsync(this.containerRid, this.continuationToken, pkRangeCache.TryGetOverlappingRangesAsync);
             }
 
-<<<<<<< HEAD
-            (CompositeContinuationToken currentRangeToken, string rangeId) = await this.compositeContinuationToken.GetCurrentTokenAsync(forceRefresh);
-            FeedRange feedRange = new FeedRangePartitionKeyRange(rangeId);
-            if (currentRangeToken.Token != null)
-            {
-                this.changeFeedStartFrom = new ChangeFeedStartFromContinuationAndFeedRange(currentRangeToken.Token, (FeedRangeInternal)feedRange);
-            }
-            else
-            {
-                this.changeFeedStartFrom = ChangeFeedStartFrom.Beginning(feedRange);
-            }
-
-            ResponseMessage response = await this.NextResultSetDelegateAsync(this.changeFeedOptions, cancellationToken);
-            if (ShouldRetryFailure(response))
-=======
             (CompositeContinuationToken currentRangeToken, string rangeId) = await this.compositeContinuationToken.GetCurrentTokenAsync();
             string partitionKeyRangeId = rangeId;
             this.continuationToken = currentRangeToken.Token;
             ResponseMessage response = await this.NextResultSetDelegateAsync(this.continuationToken, partitionKeyRangeId, this.maxItemCount, this.changeFeedOptions, cancellationToken);
             if (await this.ShouldRetryFailureAsync(response, cancellationToken))
->>>>>>> b359905d
             {
                 // Forcing stale refresh of Partition Key Ranges Cache
                 forceRefresh = true;
@@ -143,13 +127,9 @@
         /// <summary>
         /// During Feed read, split can happen or Max Item count can go beyond the max response size
         /// </summary>
-<<<<<<< HEAD
-        private static bool ShouldRetryFailure(ResponseMessage response)
-=======
         internal async Task<bool> ShouldRetryFailureAsync(
             ResponseMessage response,
             CancellationToken cancellationToken = default(CancellationToken))
->>>>>>> b359905d
         {
             return response.StatusCode == HttpStatusCode.Gone
                 && (response.Headers.SubStatusCode == Documents.SubStatusCodes.PartitionKeyRangeGone || response.Headers.SubStatusCode == Documents.SubStatusCodes.CompletingSplit);
