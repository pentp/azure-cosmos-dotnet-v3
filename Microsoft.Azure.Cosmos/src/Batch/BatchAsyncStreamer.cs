﻿//------------------------------------------------------------
// Copyright (c) Microsoft Corporation.  All rights reserved.
//------------------------------------------------------------

namespace Microsoft.Azure.Cosmos
{
    using System;
    using System.Threading;
    using System.Threading.Tasks;

    /// <summary>
    /// Handles operation queueing and dispatching.
    /// Fills batches efficiently and maintains a timer for early dispatching in case of partially-filled batches and to optimize for throughput.
    /// </summary>
    /// <remarks>
    /// There is always one batch at a time being filled. Locking is in place to avoid concurrent threads trying to Add operations while the timer might be Dispatching the current batch.
    /// The current batch is dispatched and a new one is readied to be filled by new operations, the dispatched batch runs independently through a fire and forget pattern.
    /// </remarks>
    /// <seealso cref="BatchAsyncBatcher"/>
    internal class BatchAsyncStreamer : IDisposable
    {
        private static readonly TimeSpan congestionControllerDelay = TimeSpan.FromMilliseconds(1000);
        private static readonly TimeSpan batchTimeout = TimeSpan.FromMilliseconds(100);

        private readonly object dispatchLimiter = new object();
        private readonly int maxBatchOperationCount;
        private readonly int maxBatchByteSize;
        private readonly BatchAsyncBatcherExecuteDelegate executor;
        private readonly BatchAsyncBatcherRetryDelegate retrier;
        private readonly CosmosSerializerCore serializerCore;
        private readonly CancellationTokenSource cancellationTokenSource = new CancellationTokenSource();

        private readonly int congestionIncreaseFactor = 1;
        private readonly int congestionDecreaseFactor = 5;
        private readonly int maxDegreeOfConcurrency;
        private readonly TimerWheel timerWheel;
        private readonly SemaphoreSlim limiter;
        private readonly BatchPartitionMetric oldPartitionMetric;
        private readonly BatchPartitionMetric partitionMetric;

        private volatile BatchAsyncBatcher currentBatcher;
        private TimerWheelTimer currentTimer;

        private TimerWheelTimer congestionControlTimer;
<<<<<<< HEAD
        private SemaphoreSlim limiter;
=======
        private Task congestionControlTask;
>>>>>>> 174c8ed7

        private int congestionDegreeOfConcurrency = 1;
        private long congestionWaitTimeInMilliseconds = 1000;

        public BatchAsyncStreamer(
            int maxBatchOperationCount,
            int maxBatchByteSize,
            TimerWheel timerWheel,
            SemaphoreSlim limiter,
            int maxDegreeOfConcurrency,
            CosmosSerializerCore serializerCore,
            BatchAsyncBatcherExecuteDelegate executor,
            BatchAsyncBatcherRetryDelegate retrier)
        {
            if (maxBatchOperationCount < 1)
            {
                throw new ArgumentOutOfRangeException(nameof(maxBatchOperationCount));
            }

            if (maxBatchByteSize < 1)
            {
                throw new ArgumentOutOfRangeException(nameof(maxBatchByteSize));
            }

            if (executor == null)
            {
                throw new ArgumentNullException(nameof(executor));
            }

            if (retrier == null)
            {
                throw new ArgumentNullException(nameof(retrier));
            }

            if (serializerCore == null)
            {
                throw new ArgumentNullException(nameof(serializerCore));
            }

            if (limiter == null)
            {
                throw new ArgumentNullException(nameof(limiter));
            }

            if (maxDegreeOfConcurrency < 1)
            {
                throw new ArgumentNullException(nameof(maxDegreeOfConcurrency));
            }

            this.maxBatchOperationCount = maxBatchOperationCount;
            this.maxBatchByteSize = maxBatchByteSize;
            this.executor = executor;
            this.retrier = retrier;
            this.timerWheel = timerWheel;
            this.serializerCore = serializerCore;
            this.currentBatcher = this.CreateBatchAsyncBatcher();
            this.ResetTimer();

            this.limiter = limiter;
            this.oldPartitionMetric = new BatchPartitionMetric();
            this.partitionMetric = new BatchPartitionMetric();
            this.maxDegreeOfConcurrency = maxDegreeOfConcurrency;

            this.StartCongestionControlTimer();
        }

        public void Add(ItemBatchOperation operation)
        {
            BatchAsyncBatcher toDispatch = null;
            lock (this.dispatchLimiter)
            {
                while (!this.currentBatcher.TryAdd(operation))
                {
                    // Batcher is full
                    toDispatch = this.GetBatchToDispatchAndCreate();
                }
            }

            if (toDispatch != null)
            {
                // Discarded for Fire & Forget
                _ = toDispatch.DispatchAsync(this.partitionMetric, this.cancellationTokenSource.Token);
            }
        }

        public void Dispose()
        {
            this.cancellationTokenSource.Cancel();
            this.cancellationTokenSource.Dispose();

            this.currentTimer.CancelTimer();
            this.currentTimer = null;

            if (this.congestionControlTimer != null)
            {
                this.congestionControlTimer.CancelTimer();
                this.congestionControlTimer = null;
            }
        }

        private void ResetTimer()
        {
            this.currentTimer = this.timerWheel.CreateTimer(BatchAsyncStreamer.batchTimeout);
            _ = this.currentTimer.StartTimerAsync().ContinueWith((task) =>
            {
                this.DispatchTimer();
            }, this.cancellationTokenSource.Token, TaskContinuationOptions.NotOnCanceled, TaskScheduler.Default);
        }

        private void StartCongestionControlTimer()
        {
            this.congestionControlTimer = this.timerWheel.CreateTimer(BatchAsyncStreamer.congestionControllerDelay);
            _ = this.congestionControlTimer.StartTimerAsync().ContinueWith((task) =>
            {
                _ = this.RunCongestionControlAsync();
            }, this.cancellationTokenSource.Token, TaskContinuationOptions.NotOnCanceled, TaskScheduler.Default);
        }

        private void DispatchTimer()
        {
            if (this.cancellationTokenSource.IsCancellationRequested)
            {
                return;
            }

            BatchAsyncBatcher toDispatch;
            lock (this.dispatchLimiter)
            {
                toDispatch = this.GetBatchToDispatchAndCreate();
            }

            if (toDispatch != null)
            {
                // Discarded for Fire & Forget
                _ = toDispatch.DispatchAsync(this.partitionMetric, this.cancellationTokenSource.Token);
            }

            this.ResetTimer();
        }

        private BatchAsyncBatcher GetBatchToDispatchAndCreate()
        {
            if (this.currentBatcher.IsEmpty)
            {
                return null;
            }

            BatchAsyncBatcher previousBatcher = this.currentBatcher;
            this.currentBatcher = this.CreateBatchAsyncBatcher();
            return previousBatcher;
        }

        private BatchAsyncBatcher CreateBatchAsyncBatcher()
        {
            return new BatchAsyncBatcher(this.maxBatchOperationCount, this.maxBatchByteSize, this.serializerCore, this.executor, this.retrier);
        }

        private async Task RunCongestionControlAsync()
        {
            while (!this.cancellationTokenSource.Token.IsCancellationRequested)
            {
                long elapsedTimeInMilliseconds = this.partitionMetric.TimeTakenInMilliseconds - this.oldPartitionMetric.TimeTakenInMilliseconds;

                if (elapsedTimeInMilliseconds >= this.congestionWaitTimeInMilliseconds)
                {
                    long diffThrottle = this.partitionMetric.NumberOfThrottles - this.oldPartitionMetric.NumberOfThrottles;
                    long changeItemsCount = this.partitionMetric.NumberOfItemsOperatedOn - this.oldPartitionMetric.NumberOfItemsOperatedOn;
                    this.oldPartitionMetric.Add(changeItemsCount, elapsedTimeInMilliseconds, diffThrottle);

                    if (diffThrottle > 0)
                    {
                        // Decrease should not lead to degreeOfConcurrency 0 as this will just block the thread here and no one would release it.
                        int decreaseCount = Math.Min(this.congestionDecreaseFactor, this.congestionDegreeOfConcurrency / 2);

                        // We got a throttle so we need to back off on the degree of concurrency.
                        for (int i = 0; i < decreaseCount; i++)
                        {
                            await this.limiter.WaitAsync(this.cancellationTokenSource.Token);
                        }

                        this.congestionDegreeOfConcurrency -= decreaseCount;

                        // In case of throttling increase the wait time, so as to converge max degreeOfConcurrency
                        this.congestionWaitTimeInMilliseconds += 1000;
                    }

                    if (changeItemsCount > 0 && diffThrottle == 0)
                    {
                        if (this.congestionDegreeOfConcurrency + this.congestionIncreaseFactor <= this.maxDegreeOfConcurrency)
                        {
                            // We aren't getting throttles, so we should bump up the degree of concurrency.
                            this.limiter.Release(this.congestionIncreaseFactor);
                            this.congestionDegreeOfConcurrency += this.congestionIncreaseFactor;
                        }
                    }
                }
                else
                {
                    break;
                }
            }

            this.StartCongestionControlTimer();
        }
    }
}<|MERGE_RESOLUTION|>--- conflicted
+++ resolved
@@ -42,11 +42,6 @@
         private TimerWheelTimer currentTimer;
 
         private TimerWheelTimer congestionControlTimer;
-<<<<<<< HEAD
-        private SemaphoreSlim limiter;
-=======
-        private Task congestionControlTask;
->>>>>>> 174c8ed7
 
         private int congestionDegreeOfConcurrency = 1;
         private long congestionWaitTimeInMilliseconds = 1000;
